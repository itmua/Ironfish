--- conflicted
+++ resolved
@@ -46,11 +46,7 @@
   getConnectingPeer,
   getSignalingWebRtcPeer,
   getWaitingForIdentityPeer,
-<<<<<<< HEAD
   mockFileSystem,
-=======
-  mockHostsStore,
->>>>>>> ad23cc8c
   mockIdentity,
   mockLocalPeer,
   mockPrivateIdentity,
@@ -59,7 +55,6 @@
   webRtcLocalIdentity,
 } from '../testUtilities'
 import { VERSION_PROTOCOL, VERSION_PROTOCOL_MIN } from '../version'
-import { AddressManager } from './addressManager'
 import {
   ConnectionDirection,
   ConnectionType,
@@ -73,11 +68,7 @@
 describe('PeerManager', () => {
   describe('Dispose peers', () => {
     it('Should not dispose of peers that have a CONNECTED peer', () => {
-<<<<<<< HEAD
-      const pm = new PeerManager(mockLocalPeer(), mockFileSystem())
-=======
-      const pm = new PeerManager(mockLocalPeer(), new AddressManager(mockHostsStore()))
->>>>>>> ad23cc8c
+      const pm = new PeerManager(mockLocalPeer(), mockFileSystem())
       const peer1Identity = mockIdentity('peer1')
       const peer2Identity = mockIdentity('peer2')
       const { peer: peer1 } = getConnectedPeer(pm, peer1Identity)
@@ -96,11 +87,7 @@
     })
 
     it('Should dispose of two DISCONNECTED peers that have each other in knownPeers', () => {
-<<<<<<< HEAD
-      const pm = new PeerManager(mockLocalPeer(), mockFileSystem())
-=======
-      const pm = new PeerManager(mockLocalPeer(), new AddressManager(mockHostsStore()))
->>>>>>> ad23cc8c
+      const pm = new PeerManager(mockLocalPeer(), mockFileSystem())
       const peer1Identity = mockIdentity('peer1')
       const peer2Identity = mockIdentity('peer2')
       const { peer: peer1 } = getConnectedPeer(pm, peer1Identity)
@@ -130,119 +117,9 @@
     })
   })
 
-<<<<<<< HEAD
   it('should handle duplicate connections from the same peer', () => {
     const localPeer = mockLocalPeer({ identity: webRtcLocalIdentity() })
     const peers = new PeerManager(localPeer, mockFileSystem())
-=======
-  describe('Distribute peers', () => {
-    it('Should send peer list requests to newer protocol version', () => {
-      const pm = new PeerManager(mockLocalPeer(), new AddressManager(mockHostsStore()))
-
-      const { peer: peer1 } = getConnectedPeer(pm, 'peer1')
-
-      peer1.version = 9
-
-      expect(pm.identifiedPeers.size).toBe(1)
-
-      const mockSend = jest.spyOn(peer1, 'send')
-
-      pm['distributePeerList']()
-      expect(mockSend).toBeCalledTimes(1)
-      expect(mockSend).toBeCalledWith({
-        type: InternalMessageType.peerListRequest,
-      })
-    })
-
-    it('Should not send peer list requests to older protocol version', () => {
-      const pm = new PeerManager(mockLocalPeer(), new AddressManager(mockHostsStore()))
-
-      const { peer: peer1 } = getConnectedPeer(pm, 'peer1')
-
-      peer1.version = 8
-
-      expect(pm.identifiedPeers.size).toBe(1)
-
-      const mockSend = jest.spyOn(peer1, 'send')
-
-      pm['distributePeerList']()
-      expect(mockSend).toHaveBeenCalledTimes(1)
-      expect(mockSend).not.toHaveBeenCalledWith({
-        type: InternalMessageType.peerListRequest,
-      })
-    })
-
-    it('Should not send peer list requests to null protocol version', () => {
-      const pm = new PeerManager(mockLocalPeer(), new AddressManager(mockHostsStore()))
-
-      const { peer: peer1 } = getConnectedPeer(pm, 'peer1')
-
-      expect(pm.identifiedPeers.size).toBe(1)
-
-      const mockSend = jest.spyOn(peer1, 'send')
-
-      pm['distributePeerList']()
-      expect(mockSend).toHaveBeenCalledTimes(1)
-      expect(mockSend).not.toHaveBeenCalledWith({
-        type: InternalMessageType.peerListRequest,
-      })
-    })
-
-    it('Should broadcast peer list to older protocol version', () => {
-      const pm = new PeerManager(mockLocalPeer(), new AddressManager(mockHostsStore()))
-
-      const { peer: peer1 } = getConnectedPeer(pm, 'peer1')
-      const { peer: peer2 } = getConnectedPeer(pm, 'peer2')
-
-      peer1.version = 8
-
-      expect(pm.identifiedPeers.size).toBe(2)
-
-      const mockSend = jest.spyOn(peer1, 'send')
-
-      pm['distributePeerList']()
-      expect(mockSend).toBeCalledTimes(1)
-      expect(mockSend).toBeCalledWith({
-        type: InternalMessageType.peerList,
-        payload: {
-          connectedPeers: [
-            { address: 'testuri.com', port: 9033, identity: peer1.getIdentityOrThrow() },
-            { address: 'testuri.com', port: 9033, identity: peer2.getIdentityOrThrow() },
-          ],
-        },
-      })
-    })
-
-    it('Should not broadcast peer list to newer protocol version', () => {
-      const pm = new PeerManager(mockLocalPeer(), new AddressManager(mockHostsStore()))
-
-      const { peer: peer1 } = getConnectedPeer(pm, 'peer1')
-      const { peer: peer2 } = getConnectedPeer(pm, 'peer2')
-
-      peer1.version = 9
-
-      expect(pm.identifiedPeers.size).toBe(2)
-
-      const mockSend = jest.spyOn(peer1, 'send')
-
-      pm['distributePeerList']()
-      expect(mockSend).toBeCalledTimes(1)
-      expect(mockSend).not.toBeCalledWith({
-        type: InternalMessageType.peerList,
-        payload: {
-          connectedPeers: [
-            { address: 'testuri.com', port: 9033, identity: peer1.getIdentityOrThrow() },
-            { address: 'testuri.com', port: 9033, identity: peer2.getIdentityOrThrow() },
-          ],
-        },
-      })
-    })
-  })
-
-  it('should handle duplicate connections from the same peer', () => {
-    const localPeer = mockLocalPeer({ identity: webRtcLocalIdentity() })
-    const peers = new PeerManager(localPeer, new AddressManager(mockHostsStore()))
->>>>>>> ad23cc8c
 
     const { peer: peerOut, connection: connectionOut } = getWaitingForIdentityPeer(
       peers,
@@ -359,14 +236,7 @@
 
   it('Sends identity when a connection is successfully made', () => {
     const localIdentity = mockPrivateIdentity('local')
-<<<<<<< HEAD
     const pm = new PeerManager(mockLocalPeer({ identity: localIdentity }), mockFileSystem())
-=======
-    const pm = new PeerManager(
-      mockLocalPeer({ identity: localIdentity }),
-      new AddressManager(mockHostsStore()),
-    )
->>>>>>> ad23cc8c
 
     const { peer, connection } = getConnectingPeer(pm)
 
@@ -398,11 +268,7 @@
 
   it('should disconnect connection on CONNECTED', () => {
     const localPeer = mockLocalPeer()
-<<<<<<< HEAD
     const peers = new PeerManager(localPeer, mockFileSystem())
-=======
-    const peers = new PeerManager(localPeer, new AddressManager(mockHostsStore()))
->>>>>>> ad23cc8c
 
     const { peer: peer1, connection: connection1 } = getConnectingPeer(peers)
     const { peer: peer2, connection: connection2 } = getWaitingForIdentityPeer(peers)
@@ -435,11 +301,7 @@
 
   describe('connect', () => {
     it('Creates a peer and adds it to unidentifiedConnections', () => {
-<<<<<<< HEAD
-      const pm = new PeerManager(mockLocalPeer(), mockFileSystem())
-=======
-      const pm = new PeerManager(mockLocalPeer(), new AddressManager(mockHostsStore()))
->>>>>>> ad23cc8c
+      const pm = new PeerManager(mockLocalPeer(), mockFileSystem())
       expect(pm.peers.length).toBe(0)
 
       const peer = pm.connectToWebSocketAddress('testUri')
@@ -466,11 +328,7 @@
 
       const pm = new PeerManager(
         mockLocalPeer({ identity: webRtcLocalIdentity() }),
-<<<<<<< HEAD
         mockFileSystem(),
-=======
-        new AddressManager(mockHostsStore()),
->>>>>>> ad23cc8c
       )
       const { connection, brokeringPeer } = getSignalingWebRtcPeer(
         pm,
@@ -503,11 +361,7 @@
     it('Attempts to establish a WebSocket connection to a peer with a webSocketAddress', () => {
       const peer1Identity = mockIdentity('peer1')
       const peer2Identity = mockIdentity('peer2')
-<<<<<<< HEAD
-      const pm = new PeerManager(mockLocalPeer(), mockFileSystem())
-=======
-      const pm = new PeerManager(mockLocalPeer(), new AddressManager(mockHostsStore()))
->>>>>>> ad23cc8c
+      const pm = new PeerManager(mockLocalPeer(), mockFileSystem())
 
       // Create the peers
       const { peer: peer1 } = getConnectedPeer(pm, peer1Identity)
@@ -536,11 +390,7 @@
     it('Attempts to establish a WebRTC connection through brokering peer', () => {
       const peers = new PeerManager(
         mockLocalPeer({ identity: webRtcLocalIdentity() }),
-<<<<<<< HEAD
         mockFileSystem(),
-=======
-        new AddressManager(mockHostsStore()),
->>>>>>> ad23cc8c
       )
 
       // Create the peers
@@ -563,11 +413,7 @@
     it('Can establish a WebRTC connection to a peer using an existing WebSocket connection to the same peer', async () => {
       const pm = new PeerManager(
         mockLocalPeer({ identity: webRtcLocalIdentity() }),
-<<<<<<< HEAD
         mockFileSystem(),
-=======
-        new AddressManager(mockHostsStore()),
->>>>>>> ad23cc8c
       )
 
       const { peer, connection } = getConnectedPeer(pm, webRtcCanInitiateIdentity())
@@ -610,11 +456,7 @@
     it('Attempts to request WebRTC signaling through brokering peer', () => {
       const peers = new PeerManager(
         mockLocalPeer({ identity: webRtcLocalIdentity() }),
-<<<<<<< HEAD
         mockFileSystem(),
-=======
-        new AddressManager(mockHostsStore()),
->>>>>>> ad23cc8c
       )
 
       // Create the peer to broker the connection through
@@ -651,11 +493,7 @@
     })
 
     it('Does not create a connection if Peer has disconnectUntil set', () => {
-<<<<<<< HEAD
-      const pm = new PeerManager(mockLocalPeer(), mockFileSystem())
-=======
-      const pm = new PeerManager(mockLocalPeer(), new AddressManager(mockHostsStore()))
->>>>>>> ad23cc8c
+      const pm = new PeerManager(mockLocalPeer(), mockFileSystem())
       const { peer } = getConnectedPeer(pm, 'peer')
       peer.close()
 
@@ -674,11 +512,7 @@
     })
 
     it('Sets disconnectUntil to null if current time is after disconnectUntil', () => {
-<<<<<<< HEAD
-      const pm = new PeerManager(mockLocalPeer(), mockFileSystem())
-=======
-      const pm = new PeerManager(mockLocalPeer(), new AddressManager(mockHostsStore()))
->>>>>>> ad23cc8c
+      const pm = new PeerManager(mockLocalPeer(), mockFileSystem())
       const { peer } = getConnectedPeer(pm, 'peer')
       peer.close()
 
@@ -696,18 +530,7 @@
     })
 
     it('Does not create a connection to a disconnected Peer above targetPeers', () => {
-<<<<<<< HEAD
       const pm = new PeerManager(mockLocalPeer(), mockFileSystem(), undefined, undefined, 50, 1)
-=======
-      const pm = new PeerManager(
-        mockLocalPeer(),
-        new AddressManager(mockHostsStore()),
-        undefined,
-        undefined,
-        50,
-        1,
-      )
->>>>>>> ad23cc8c
 
       // Add one connected peer
       getConnectedPeer(pm, 'peer1')
@@ -733,11 +556,7 @@
   describe('create peers', () => {
     it('Returns the same peer when calling createPeer twice with the same identity', () => {
       const peerIdentity = mockIdentity('peer')
-<<<<<<< HEAD
-      const pm = new PeerManager(mockLocalPeer(), mockFileSystem())
-=======
-      const pm = new PeerManager(mockLocalPeer(), new AddressManager(mockHostsStore()))
->>>>>>> ad23cc8c
+      const pm = new PeerManager(mockLocalPeer(), mockFileSystem())
 
       const peer1 = pm.getOrCreatePeer(peerIdentity)
       const peer1Again = pm.getOrCreatePeer(peerIdentity)
@@ -750,11 +569,7 @@
     it('Merges peers when an unidentified peer connects with the same identity as an identified webrtc peer', () => {
       const brokerIdentity = mockIdentity('brokering')
       const peerIdentity = webRtcCanInitiateIdentity()
-<<<<<<< HEAD
-      const pm = new PeerManager(mockLocalPeer(), mockFileSystem())
-=======
-      const pm = new PeerManager(mockLocalPeer(), new AddressManager(mockHostsStore()))
->>>>>>> ad23cc8c
+      const pm = new PeerManager(mockLocalPeer(), mockFileSystem())
 
       const { peer } = getSignalingWebRtcPeer(pm, brokerIdentity, peerIdentity)
 
@@ -812,11 +627,7 @@
       const peerIdentity = webRtcCanInitiateIdentity()
       const pm = new PeerManager(
         mockLocalPeer({ identity: webRtcLocalIdentity() }),
-<<<<<<< HEAD
         mockFileSystem(),
-=======
-        new AddressManager(mockHostsStore()),
->>>>>>> ad23cc8c
       )
 
       const { peer, connection } = getConnectedPeer(pm, peerIdentity)
@@ -874,11 +685,7 @@
   })
 
   it('Emits onConnectedPeersChanged when a peer enters CONNECTED or DISCONNECTED', () => {
-<<<<<<< HEAD
     const pm = new PeerManager(mockLocalPeer(), mockFileSystem())
-=======
-    const pm = new PeerManager(mockLocalPeer(), new AddressManager(mockHostsStore()))
->>>>>>> ad23cc8c
     const onConnectedPeersChangedMock = jest.fn()
     pm.onConnectedPeersChanged.on(onConnectedPeersChangedMock)
 
@@ -899,11 +706,7 @@
   describe('Message: Identity', () => {
     it('Adds the peer to identifiedPeers after receiving a valid identity message', () => {
       const other = mockIdentity('other')
-<<<<<<< HEAD
-      const pm = new PeerManager(mockLocalPeer(), mockFileSystem())
-=======
-      const pm = new PeerManager(mockLocalPeer(), new AddressManager(mockHostsStore()))
->>>>>>> ad23cc8c
+      const pm = new PeerManager(mockLocalPeer(), mockFileSystem())
 
       expect(pm.identifiedPeers.size).toBe(0)
       expect(pm.peers.length).toBe(0)
@@ -940,11 +743,7 @@
 
     it('Closes the connection when versions do not match', () => {
       const other = mockPrivateIdentity('other')
-<<<<<<< HEAD
-      const pm = new PeerManager(mockLocalPeer(), mockFileSystem())
-=======
-      const pm = new PeerManager(mockLocalPeer(), new AddressManager(mockHostsStore()))
->>>>>>> ad23cc8c
+      const pm = new PeerManager(mockLocalPeer(), mockFileSystem())
 
       const { peer, connection } = getWaitingForIdentityPeer(pm)
 
@@ -980,11 +779,7 @@
     })
 
     it('Closes the connection when an identity message with an invalid public key is sent', () => {
-<<<<<<< HEAD
-      const pm = new PeerManager(mockLocalPeer(), mockFileSystem())
-=======
-      const pm = new PeerManager(mockLocalPeer(), new AddressManager(mockHostsStore()))
->>>>>>> ad23cc8c
+      const pm = new PeerManager(mockLocalPeer(), mockFileSystem())
 
       const { peer, connection } = getWaitingForIdentityPeer(pm)
 
@@ -1021,14 +816,7 @@
 
     it('Closes the connection if an unidentified peer returns the local identity', () => {
       const localIdentity = mockPrivateIdentity('local')
-<<<<<<< HEAD
       const pm = new PeerManager(mockLocalPeer({ identity: localIdentity }), mockFileSystem())
-=======
-      const pm = new PeerManager(
-        mockLocalPeer({ identity: localIdentity }),
-        new AddressManager(mockHostsStore()),
-      )
->>>>>>> ad23cc8c
 
       expect(pm.identifiedPeers.size).toBe(0)
       expect(pm.peers.length).toBe(0)
@@ -1060,14 +848,7 @@
 
     it('Closes the connection if an identified peer returns the local identity', () => {
       const localIdentity = mockPrivateIdentity('local')
-<<<<<<< HEAD
       const pm = new PeerManager(mockLocalPeer({ identity: localIdentity }), mockFileSystem())
-=======
-      const pm = new PeerManager(
-        mockLocalPeer({ identity: localIdentity }),
-        new AddressManager(mockHostsStore()),
-      )
->>>>>>> ad23cc8c
 
       const { peer: peer1 } = getConnectedPeer(pm, 'peer1')
 
@@ -1126,11 +907,7 @@
     it('Moves the connection to another peer if it returns a different identity', () => {
       const peer1Identity = mockIdentity('peer1')
       const peer2Identity = mockIdentity('peer2')
-<<<<<<< HEAD
-      const pm = new PeerManager(mockLocalPeer(), mockFileSystem())
-=======
-      const pm = new PeerManager(mockLocalPeer(), new AddressManager(mockHostsStore()))
->>>>>>> ad23cc8c
+      const pm = new PeerManager(mockLocalPeer(), mockFileSystem())
 
       const { peer: peer1 } = getConnectedPeer(pm, peer1Identity)
 
@@ -1188,14 +965,7 @@
     it('Closes the connection if the peer has disconnectUntil set', () => {
       const localIdentity = mockPrivateIdentity('local')
       const peerIdentity = mockIdentity('peer')
-<<<<<<< HEAD
       const pm = new PeerManager(mockLocalPeer({ identity: localIdentity }), mockFileSystem())
-=======
-      const pm = new PeerManager(
-        mockLocalPeer({ identity: localIdentity }),
-        new AddressManager(mockHostsStore()),
-      )
->>>>>>> ad23cc8c
 
       const { peer } = getConnectedPeer(pm, peerIdentity)
       peer.close()
@@ -1239,11 +1009,7 @@
 
   describe('Message: SignalRequest', () => {
     it('Forwards SignalRequest message intended for another peer', () => {
-<<<<<<< HEAD
-      const pm = new PeerManager(mockLocalPeer(), mockFileSystem())
-=======
-      const pm = new PeerManager(mockLocalPeer(), new AddressManager(mockHostsStore()))
->>>>>>> ad23cc8c
+      const pm = new PeerManager(mockLocalPeer(), mockFileSystem())
 
       const { peer: destinationPeer } = getConnectedPeer(pm, webRtcCannotInitiateIdentity())
       const { connection: sourcePeerConnection, peer: sourcePeer } = getConnectedPeer(
@@ -1272,11 +1038,7 @@
     })
 
     it('Drops SignalRequest message originating from an different peer than sourceIdentity', () => {
-<<<<<<< HEAD
-      const pm = new PeerManager(mockLocalPeer(), mockFileSystem())
-=======
-      const pm = new PeerManager(mockLocalPeer(), new AddressManager(mockHostsStore()))
->>>>>>> ad23cc8c
+      const pm = new PeerManager(mockLocalPeer(), mockFileSystem())
 
       const { peer: peer1 } = getConnectedPeer(pm)
       const { peer: peer2 } = getConnectedPeer(pm)
@@ -1301,11 +1063,7 @@
     it('reject SignalRequest when source peer should initiate', () => {
       const pm = new PeerManager(
         mockLocalPeer({ identity: webRtcLocalIdentity() }),
-<<<<<<< HEAD
         mockFileSystem(),
-=======
-        new AddressManager(mockHostsStore()),
->>>>>>> ad23cc8c
       )
       const initWebRtcConnectionMock = jest.fn()
       pm['initWebRtcConnection'] = initWebRtcConnectionMock
@@ -1332,11 +1090,7 @@
     it('Initiates webRTC connection when request intended for local peer', () => {
       const pm = new PeerManager(
         mockLocalPeer({ identity: webRtcLocalIdentity() }),
-<<<<<<< HEAD
         mockFileSystem(),
-=======
-        new AddressManager(mockHostsStore()),
->>>>>>> ad23cc8c
       )
       const initWebRtcConnectionMock = jest.fn()
       pm['initWebRtcConnection'] = initWebRtcConnectionMock
@@ -1365,11 +1119,7 @@
     it('Sends a disconnect message if we are at max peers', () => {
       const pm = new PeerManager(
         mockLocalPeer({ identity: webRtcLocalIdentity() }),
-<<<<<<< HEAD
         mockFileSystem(),
-=======
-        new AddressManager(mockHostsStore()),
->>>>>>> ad23cc8c
         undefined,
         undefined,
         1,
@@ -1405,11 +1155,7 @@
     it('Does not send a disconnect message if we are at max peers but we have an existing connection to the peer', () => {
       const pm = new PeerManager(
         mockLocalPeer({ identity: webRtcLocalIdentity() }),
-<<<<<<< HEAD
         mockFileSystem(),
-=======
-        new AddressManager(mockHostsStore()),
->>>>>>> ad23cc8c
         undefined,
         undefined,
         1,
@@ -1438,11 +1184,7 @@
     it('Forwards signaling messages intended for another peer', () => {
       const peer1Identity = mockIdentity('peer1')
       const peer2Identity = mockIdentity('peer2')
-<<<<<<< HEAD
-      const pm = new PeerManager(mockLocalPeer(), mockFileSystem())
-=======
-      const pm = new PeerManager(mockLocalPeer(), new AddressManager(mockHostsStore()))
->>>>>>> ad23cc8c
+      const pm = new PeerManager(mockLocalPeer(), mockFileSystem())
 
       const { connection: peer1Connection, peer: peer1 } = getConnectedPeer(pm, peer1Identity)
       const { peer: peer2 } = getConnectedPeer(pm, peer2Identity)
@@ -1466,11 +1208,7 @@
       const peer1Identity = mockIdentity('peer1')
       const peer2Identity = mockIdentity('peer2')
       const peer3Identity = mockIdentity('peer3')
-<<<<<<< HEAD
-      const pm = new PeerManager(mockLocalPeer(), mockFileSystem())
-=======
-      const pm = new PeerManager(mockLocalPeer(), new AddressManager(mockHostsStore()))
->>>>>>> ad23cc8c
+      const pm = new PeerManager(mockLocalPeer(), mockFileSystem())
 
       const { peer: peer1 } = getConnectedPeer(pm, peer1Identity)
       const { peer: peer2 } = getConnectedPeer(pm, peer2Identity)
@@ -1496,11 +1234,7 @@
     it('Sends a disconnect message if we are at max peers', () => {
       const pm = new PeerManager(
         mockLocalPeer({ identity: webRtcLocalIdentity() }),
-<<<<<<< HEAD
         mockFileSystem(),
-=======
-        new AddressManager(mockHostsStore()),
->>>>>>> ad23cc8c
         undefined,
         undefined,
         1,
@@ -1538,11 +1272,7 @@
     it('Does not send a disconnect message if we are at max peers but we have an existing connection to the peer', () => {
       const pm = new PeerManager(
         mockLocalPeer({ identity: webRtcLocalIdentity() }),
-<<<<<<< HEAD
         mockFileSystem(),
-=======
-        new AddressManager(mockHostsStore()),
->>>>>>> ad23cc8c
         undefined,
         undefined,
         1,
@@ -1573,11 +1303,7 @@
 
       const pm = new PeerManager(
         mockLocalPeer({ identity: webRtcLocalIdentity() }),
-<<<<<<< HEAD
         mockFileSystem(),
-=======
-        new AddressManager(mockHostsStore()),
->>>>>>> ad23cc8c
       )
 
       const { connection, brokeringConnection, brokeringPeer } = getSignalingWebRtcPeer(
@@ -1619,11 +1345,7 @@
 
       const pm = new PeerManager(
         mockLocalPeer({ identity: webRtcLocalIdentity() }),
-<<<<<<< HEAD
         mockFileSystem(),
-=======
-        new AddressManager(mockHostsStore()),
->>>>>>> ad23cc8c
       )
       const { connection, brokeringConnection, brokeringPeer } = getSignalingWebRtcPeer(
         pm,
@@ -1658,11 +1380,7 @@
 
       const pm = new PeerManager(
         mockLocalPeer({ identity: webRtcLocalIdentity() }),
-<<<<<<< HEAD
         mockFileSystem(),
-=======
-        new AddressManager(mockHostsStore()),
->>>>>>> ad23cc8c
       )
       const { connection, brokeringConnection, brokeringPeer } = getSignalingWebRtcPeer(
         pm,
@@ -1694,11 +1412,7 @@
     it('Sends a peer list message in response', () => {
       const peerIdentity = mockIdentity('peer')
 
-<<<<<<< HEAD
-      const pm = new PeerManager(mockLocalPeer(), mockFileSystem())
-=======
-      const pm = new PeerManager(mockLocalPeer(), new AddressManager(mockHostsStore()))
->>>>>>> ad23cc8c
+      const pm = new PeerManager(mockLocalPeer(), mockFileSystem())
       const { connection, peer } = getConnectedPeer(pm, peerIdentity)
 
       expect(pm.peers.length).toBe(1)
@@ -1726,39 +1440,6 @@
       expect(sendToSpy).toBeCalledTimes(1)
       expect(sendToSpy).toHaveBeenCalledWith(peer, peerList)
     })
-<<<<<<< HEAD
-
-    it('Does not broadcast worker peers', () => {
-      const peerIdentity = mockIdentity('peer')
-
-      const localPeer = mockLocalPeer()
-      localPeer.broadcastWorkers = false
-
-      const pm = new PeerManager(localPeer, mockFileSystem())
-      const { connection, peer } = getConnectedPeer(pm, peerIdentity)
-      peer.isWorker = true
-
-      expect(pm.peers.length).toBe(1)
-      expect(pm.identifiedPeers.size).toBe(1)
-
-      const peerListRequest: PeerListRequest = {
-        type: InternalMessageType.peerListRequest,
-      }
-
-      const emptyPeerList: PeerList = {
-        type: InternalMessageType.peerList,
-        payload: {
-          connectedPeers: [],
-        },
-      }
-
-      const sendToSpy = jest.spyOn(pm, 'sendTo')
-      peer.onMessage.emit(peerListRequest, connection)
-      expect(sendToSpy).toBeCalledTimes(1)
-      expect(sendToSpy).toHaveBeenCalledWith(peer, emptyPeerList)
-    })
-=======
->>>>>>> ad23cc8c
   })
 
   describe('Message: PeerList', () => {
@@ -1766,14 +1447,7 @@
       const localIdentity = mockPrivateIdentity('local')
       const peerIdentity = mockIdentity('peer')
 
-<<<<<<< HEAD
       const pm = new PeerManager(mockLocalPeer({ identity: localIdentity }), mockFileSystem())
-=======
-      const pm = new PeerManager(
-        mockLocalPeer({ identity: localIdentity }),
-        new AddressManager(mockHostsStore()),
-      )
->>>>>>> ad23cc8c
 
       const { connection, peer } = getConnectedPeer(pm, peerIdentity)
 
@@ -1799,11 +1473,7 @@
       const peerIdentity = mockIdentity('peer')
       const newPeerIdentity = mockIdentity('new')
 
-<<<<<<< HEAD
-      const pm = new PeerManager(mockLocalPeer(), mockFileSystem())
-=======
-      const pm = new PeerManager(mockLocalPeer(), new AddressManager(mockHostsStore()))
->>>>>>> ad23cc8c
+      const pm = new PeerManager(mockLocalPeer(), mockFileSystem())
 
       const { connection, peer } = getConnectedPeer(pm, peerIdentity)
 
@@ -1834,11 +1504,7 @@
       const peerIdentity = mockIdentity('peer')
       const newPeerIdentity = mockIdentity('new')
 
-<<<<<<< HEAD
-      const pm = new PeerManager(mockLocalPeer(), mockFileSystem())
-=======
-      const pm = new PeerManager(mockLocalPeer(), new AddressManager(mockHostsStore()))
->>>>>>> ad23cc8c
+      const pm = new PeerManager(mockLocalPeer(), mockFileSystem())
 
       const { connection, peer } = getConnectedPeer(pm, peerIdentity)
 
@@ -1888,11 +1554,7 @@
       const peerIdentity = mockIdentity('peer')
       const newPeerIdentity = mockIdentity('new')
 
-<<<<<<< HEAD
-      const pm = new PeerManager(mockLocalPeer(), mockFileSystem())
-=======
-      const pm = new PeerManager(mockLocalPeer(), new AddressManager(mockHostsStore()))
->>>>>>> ad23cc8c
+      const pm = new PeerManager(mockLocalPeer(), mockFileSystem())
 
       const { connection, peer } = getConnectedPeer(pm, peerIdentity)
 
@@ -1949,11 +1611,7 @@
       const peer1Identity = mockIdentity('peer1')
       const peer2Identity = mockIdentity('peer2')
       const peer3Identity = mockIdentity('peer3')
-<<<<<<< HEAD
-      const pm = new PeerManager(mockLocalPeer(), mockFileSystem())
-=======
-      const pm = new PeerManager(mockLocalPeer(), new AddressManager(mockHostsStore()))
->>>>>>> ad23cc8c
+      const pm = new PeerManager(mockLocalPeer(), mockFileSystem())
 
       const { peer: peer1 } = getConnectedPeer(pm, peer1Identity)
       const { peer: peer2 } = getConnectedPeer(pm, peer2Identity)
@@ -1978,11 +1636,7 @@
 
     it('Should set peerRequestedDisconnectUntil on unidentified Peer', () => {
       const localPeer = mockLocalPeer()
-<<<<<<< HEAD
       const pm = new PeerManager(localPeer, mockFileSystem())
-=======
-      const pm = new PeerManager(localPeer, new AddressManager(mockHostsStore()))
->>>>>>> ad23cc8c
       const peerIdentity = mockIdentity('peer')
       const { peer, connection } = getConnectingPeer(pm)
       expect(peer.peerRequestedDisconnectUntil).toBeNull()
@@ -2009,11 +1663,7 @@
 
     it('Should set peerRequestedDisconnectUntil on CONNECTED Peer when sender is not sourceIdentity', () => {
       const localPeer = mockLocalPeer({ identity: webRtcLocalIdentity() })
-<<<<<<< HEAD
       const pm = new PeerManager(localPeer, mockFileSystem())
-=======
-      const pm = new PeerManager(localPeer, new AddressManager(mockHostsStore()))
->>>>>>> ad23cc8c
 
       const { peer, brokeringConnection, brokeringPeer } = getSignalingWebRtcPeer(
         pm,
@@ -2044,11 +1694,7 @@
 
     it('Should set peerRequestedDisconnectUntil on CONNECTED Peer when sender is sourceIdentity', () => {
       const localPeer = mockLocalPeer()
-<<<<<<< HEAD
       const pm = new PeerManager(localPeer, mockFileSystem())
-=======
-      const pm = new PeerManager(localPeer, new AddressManager(mockHostsStore()))
->>>>>>> ad23cc8c
       const peerIdentity = mockIdentity('peer')
       const { peer, connection } = getConnectedPeer(pm, peerIdentity)
       expect(peer.peerRequestedDisconnectUntil).toBeNull()
